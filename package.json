--- conflicted
+++ resolved
@@ -1,10 +1,6 @@
 {
   "name": "@orionprotocol/sdk",
-<<<<<<< HEAD
-  "version": "0.15.26-rc.0",
-=======
-  "version": "0.15.25",
->>>>>>> e4f8778b
+  "version": "0.15.26-rc.1",
   "description": "Orion Protocol SDK",
   "main": "./lib/esm/index.js",
   "module": "./lib/esm/index.js",
