{
  "name": "@orionprotocol/sdk",
<<<<<<< HEAD
  "version": "0.15.23-rc.2",
=======
  "version": "0.15.24",
>>>>>>> 4857460b
  "description": "Orion Protocol SDK",
  "main": "./lib/esm/index.js",
  "module": "./lib/esm/index.js",
  "types": "./lib/esm/index.d.ts",
  "scripts": {
    "start": "npm run build && node lib/esm/index.js",
    "develop": "concurrently -i -k -p \"[{name}]\" -n \"Node,TypeScript\" -c \"yellow.bold,cyan.bold\" \"yarn watch-js\" \"yarn watch-ts\"",
    "clean": "rimraf lib/*",
    "watch-ts": "tsc -w --skipLibCheck",
    "watch-js": "nodemon lib/esm/index.js",
    "prepare": "npm run build",
    "prebuild": "tsc",
    "build": "webpack",
    "test": "exit 0",
    "coverage": "jest --coverage",
    "lint:eslint": "eslint ./src --ext .ts,.js,.tsx,.jsx",
    "lint:eslint:fix": "eslint ./src --ext .ts,.js,.tsx,.jsx --fix",
    "postpublish": "npm run publish-npm",
    "publish-npm": "npm publish --access public --ignore-scripts --@orionprotocol:registry='https://registry.npmjs.org'"
  },
  "repository": {
    "type": "git",
    "url": "git+https://github.com/orionprotocol/sdk.git"
  },
  "keywords": [
    "sdk",
    "orion",
    "orionprotocol",
    "trading"
  ],
  "author": "",
  "license": "ISC",
  "bugs": {
    "url": "https://github.com/orionprotocol/sdk/issues"
  },
  "devDependencies": {
    "@types/node": "^18.11.15",
    "@types/socket.io-client": "1.4.33",
    "@types/uuid": "^8.3.4",
    "@types/ws": "^8.5.3",
    "@typescript-eslint/eslint-plugin": "^5.16.0",
    "@typescript-eslint/parser": "^5.16.0",
    "babel-core": "^6.26.3",
    "babel-loader": "^8.2.5",
    "concurrently": "^7.0.0",
    "eslint": "^8.12.0",
    "eslint-config-airbnb-base": "^15.0.0",
    "eslint-plugin-import": "^2.25.4",
    "husky": "^7.0.4",
    "jest": "^27.5.1",
    "ts-loader": "^9.3.0",
    "typescript": "^4.9.3",
    "webpack": "^5.72.0",
    "webpack-cli": "^4.9.2"
  },
  "dependencies": {
    "@ethersproject/abstract-signer": "^5.7.0",
    "@ethersproject/providers": "^5.7.2",
    "@lukeed/csprng": "^1.0.1",
    "@orionprotocol/contracts": "0.0.10",
    "bignumber.js": "^9.0.2",
    "buffer": "^6.0.3",
    "crypto-browserify": "^3.12.0",
    "ethers": "^5.7.2",
    "isomorphic-unfetch": "^3.1.0",
    "isomorphic-ws": "^5.0.0",
    "just-clone": "^5.0.1",
    "neverthrow": "^4.3.1",
    "stream-browserify": "^3.0.0",
    "tiny-invariant": "^1.2.0",
    "uuid": "^8.3.2",
    "ws": "^8.11.0",
    "zod": "^3.20.2"
  },
  "homepage": "https://github.com/orionprotocol/sdk#readme",
  "files": [
    "lib/**/*"
  ]
}<|MERGE_RESOLUTION|>--- conflicted
+++ resolved
@@ -1,10 +1,6 @@
 {
   "name": "@orionprotocol/sdk",
-<<<<<<< HEAD
-  "version": "0.15.23-rc.2",
-=======
-  "version": "0.15.24",
->>>>>>> 4857460b
+  "version": "0.15.25-rc.0",
   "description": "Orion Protocol SDK",
   "main": "./lib/esm/index.js",
   "module": "./lib/esm/index.js",
@@ -41,7 +37,7 @@
     "url": "https://github.com/orionprotocol/sdk/issues"
   },
   "devDependencies": {
-    "@types/node": "^18.11.15",
+    "@types/node": "^18.11.9",
     "@types/socket.io-client": "1.4.33",
     "@types/uuid": "^8.3.4",
     "@types/ws": "^8.5.3",
@@ -61,14 +57,14 @@
     "webpack-cli": "^4.9.2"
   },
   "dependencies": {
-    "@ethersproject/abstract-signer": "^5.7.0",
-    "@ethersproject/providers": "^5.7.2",
+    "@ethersproject/abstract-signer": "^5.6.0",
+    "@ethersproject/providers": "^5.6.2",
     "@lukeed/csprng": "^1.0.1",
     "@orionprotocol/contracts": "0.0.10",
     "bignumber.js": "^9.0.2",
     "buffer": "^6.0.3",
     "crypto-browserify": "^3.12.0",
-    "ethers": "^5.7.2",
+    "ethers": "^5.6.2",
     "isomorphic-unfetch": "^3.1.0",
     "isomorphic-ws": "^5.0.0",
     "just-clone": "^5.0.1",
@@ -76,8 +72,8 @@
     "stream-browserify": "^3.0.0",
     "tiny-invariant": "^1.2.0",
     "uuid": "^8.3.2",
-    "ws": "^8.11.0",
-    "zod": "^3.20.2"
+    "ws": "^8.5.0",
+    "zod": "^3.17.3"
   },
   "homepage": "https://github.com/orionprotocol/sdk#readme",
   "files": [
