import { z } from 'zod';
import WebSocket from 'isomorphic-ws';
import { validate as uuidValidate, v4 as uuidv4 } from 'uuid';
import { fullOrderSchema, orderUpdateSchema } from './schemas/addressUpdateSchema';
import MessageType from './MessageType';
import SubscriptionType from './SubscriptionType';
import {
  pingPongMessageSchema, initMessageSchema,
  errorSchema, brokerMessageSchema, orderBookSchema,
  assetPairsConfigSchema, addressUpdateSchema, swapInfoSchema,
} from './schemas';
import UnsubscriptionType from './UnsubscriptionType';
import {
  SwapInfoByAmountIn, SwapInfoByAmountOut, SwapInfoBase,
  FullOrder, OrderUpdate, AssetPairUpdate, OrderbookItem, Balance, Exchange,
} from '../../../types';
<<<<<<< HEAD
import { isKeyOfObject, isUnknownObject } from '../../../utils';
=======
import unsubscriptionDoneSchema from './schemas/unsubscriptionDoneSchema';
>>>>>>> da67332e
// import errorSchema from './schemas/errorSchema';

const mapFullOrder = (o: z.infer<typeof fullOrderSchema>): FullOrder => ({
  kind: 'full',
  id: o.I,
  settledAmount: o.A,
  feeAsset: o.F,
  fee: o.f,
  status: o.S,
  date: o.T,
  clientOrdId: o.O,
  type: o.s,
  pair: o.P,
  amount: o.a,
  price: o.p,
  subOrders: o.c.map((so) => ({
    pair: so.P,
    exchange: so.e,
    id: so.i,
    amount: so.a,
    settledAmount: so.A,
    price: so.p,
    status: so.S,
    side: so.s,
    subOrdQty: so.A,
  })),
});

const mapOrderUpdate = (o: z.infer<typeof orderUpdateSchema>): OrderUpdate => ({
  kind: 'update',
  id: o.I,
  settledAmount: o.A,
  status: o.S,
  subOrders: o.c.map((so) => ({
    pair: so.P,
    exchange: so.e,
    id: so.i,
    amount: so.a,
    settledAmount: so.A,
    price: so.p,
    status: so.S,
    side: so.s,
    subOrdQty: so.A,
  })),
});

const UNSUBSCRIBE = 'u';

// https://github.com/orionprotocol/orion-aggregator/tree/feature/OP-1752-symmetric-swap#swap-info-subscribe
type SwapSubscriptionRequest = {
  d: string, // swap request UUID, set by client side
  i: string, // asset in
  o: string, // asset out
  a: number // amount IN/OUT
  es?: Exchange[], // exchange list
  e?: boolean; // is amount IN? Value `false` means a = amount OUT, `true` if omitted
}

type BrokerTradableAtomicSwapBalanceSubscription = {
  callback: (balances: Partial<Record<string, number>>) => void,
}

type PairConfigSubscription = {
  callback: ({ kind, data }: {
    kind: 'initial' | 'update',
    data: Partial<Record<string, AssetPairUpdate>>,
  }) => void,
}

type AggregatedOrderbookSubscription = {
  payload: string,
  callback: (
    asks: OrderbookItem[],
    bids: OrderbookItem[],
    pair: string
  ) => void,
}

type SwapInfoSubscription = {
  payload: SwapSubscriptionRequest,
  callback: (swapInfo: SwapInfoByAmountIn | SwapInfoByAmountOut) => void,
}

type AddressUpdateUpdate = {
  kind: 'update',
  balances: Partial<
      Record<
        string,
        Balance
      >
  >,
  order?: OrderUpdate | FullOrder
}

type AddressUpdateInitial = {
  kind: 'initial',
  balances: Partial<
      Record<
        string,
        Balance
      >
  >,
  orders?: FullOrder[] // The field is not defined if the user has no orders
}

type AddressUpdateSubscription = {
  payload: string,
  callback: (data: AddressUpdateUpdate | AddressUpdateInitial) => void,
}

type Subscription = {
  [SubscriptionType.ADDRESS_UPDATES_SUBSCRIBE]: AddressUpdateSubscription,
  [SubscriptionType.AGGREGATED_ORDER_BOOK_UPDATES_SUBSCRIBE]: AggregatedOrderbookSubscription,
  [SubscriptionType.ASSET_PAIRS_CONFIG_UPDATES_SUBSCRIBE]: PairConfigSubscription,
  [SubscriptionType.BROKER_TRADABLE_ATOMIC_SWAP_ASSETS_BALANCE_UPDATES_SUBSCRIBE]: BrokerTradableAtomicSwapBalanceSubscription,
  [SubscriptionType.SWAP_SUBSCRIBE]: SwapInfoSubscription
}
class OrionAggregatorWS {
  private ws: WebSocket | undefined;

  private subscriptions: Partial<{
    [K in keyof Subscription]: Subscription[K]
  }> = {};

  private onInit?: () => void;

  private onError?: (err: string) => void;

  private readonly wsUrl: string;

  constructor(wsUrl: string, onInit?: () => void, onError?: (err: string) => void) {
    this.wsUrl = wsUrl;
    this.onInit = onInit;
    this.onError = onError;
  }

  sendRaw(data: string | ArrayBufferLike | Blob | ArrayBufferView) {
    if (this.ws?.readyState === 1) {
      this.ws.send(data);
    } else if (this.ws?.readyState === 0) {
      setTimeout(() => {
        this.sendRaw(data);
      }, 50);
    }
  }

  send(data: unknown) {
    if (this.ws?.readyState === 1) {
      this.ws.send(JSON.stringify(data));
    } else {
      setTimeout(() => {
        this.send(data);
      }, 50);
    }
  }

  subscribe<T extends typeof SubscriptionType[keyof typeof SubscriptionType]>(
    type: T,
    subscription: Subscription[T],
  ) {
    if (!this.ws) this.init();
    this.send({
      T: type,
      id: uuidv4(),
      ...('payload' in subscription) && {
        S: subscription.payload,
      },
    });

    this.subscriptions[type] = subscription;
  }

  unsubscribe(subscription: keyof typeof UnsubscriptionType | string) {
    this.send({
      id: uuidv4(),
      T: UNSUBSCRIBE,
      S: subscription,
    });

    if (subscription.includes('0x')) { // is wallet address (ADDRESS_UPDATE)
      delete this.subscriptions[SubscriptionType.ADDRESS_UPDATES_SUBSCRIBE];
    } else if (uuidValidate(subscription)) { // is swap info subscription (contains hyphen)
      delete this.subscriptions[SubscriptionType.SWAP_SUBSCRIBE];
      // !!! swap info subscription is uuid that contains hyphen
    } else if (subscription.includes('-') && subscription.split('-').length === 2) { // is pair name(AGGREGATED_ORDER_BOOK_UPDATE)
      delete this.subscriptions[SubscriptionType.AGGREGATED_ORDER_BOOK_UPDATES_SUBSCRIBE];
    } else if (subscription === UnsubscriptionType.ASSET_PAIRS_CONFIG_UPDATES_UNSUBSCRIBE) {
      delete this.subscriptions[SubscriptionType.ASSET_PAIRS_CONFIG_UPDATES_SUBSCRIBE];
    } else if (subscription === UnsubscriptionType.BROKER_TRADABLE_ATOMIC_SWAP_ASSETS_BALANCE_UPDATES_UNSUBSCRIBE) {
      delete this.subscriptions[SubscriptionType.BROKER_TRADABLE_ATOMIC_SWAP_ASSETS_BALANCE_UPDATES_SUBSCRIBE];
    }
  }

  destroy() {
    this.ws?.close(4000);
    delete this.ws;
  }

  init() {
    this.ws = new WebSocket(this.wsUrl);
    this.ws.onclose = (e) => {
      if (e.code !== 4000) this.init();
    };
    this.ws.onopen = () => {
      Object.entries(this.subscriptions).forEach(([type, subscription]) => {
        this.send({
          T: type,
          ...('payload' in subscription) && {
            S: subscription.payload,
          },
        });
      });
    };
    this.ws.onmessage = (e) => {
      const { data } = e;
      const rawJson: unknown = JSON.parse(data.toString());
      if (
        isUnknownObject(rawJson)
        && isKeyOfObject('T', rawJson)
        && rawJson.T === 'ud'
      ) return;

      const messageSchema = z.union([
        initMessageSchema,
        pingPongMessageSchema,
        addressUpdateSchema,
        assetPairsConfigSchema,
        brokerMessageSchema,
        orderBookSchema,
        swapInfoSchema,
        errorSchema,
        unsubscriptionDoneSchema,
      ]);

      const json = messageSchema.parse(rawJson);

      switch (json.T) {
        case MessageType.ERROR: {
          const { m: errorMessage } = errorSchema.parse(json);
          this.onError?.(errorMessage);
        }
          break;
        case MessageType.PING_PONG:
          this.sendRaw(data.toString());
          break;
        case MessageType.SWAP_INFO: {
          const baseSwapInfo: SwapInfoBase = {
            swapRequestId: json.S,
            assetIn: json.ai,
            assetOut: json.ao,
            amountIn: json.a,
            amountOut: json.o,
            price: json.p,
            marketPrice: json.mp,
            minAmounOut: json.mao,
            minAmounIn: json.ma,
            path: json.ps,
            poolOptimal: json.po,
            ...json.oi && {
              orderInfo: {
                pair: json.oi.p,
                side: json.oi.s,
                amount: json.oi.a,
                safePrice: json.oi.sp,
              },
            },
          };

          switch (json.k) { // kind
            case 'exactSpend':
              this.subscriptions[SubscriptionType.SWAP_SUBSCRIBE]?.callback({
                kind: json.k,
                marketAmountOut: json.mo,
                availableAmountIn: json.aa,
                ...baseSwapInfo,
              });

              break;
            case 'exactReceive':
              this.subscriptions[SubscriptionType.SWAP_SUBSCRIBE]?.callback({
                kind: json.k,
                ...baseSwapInfo,
                marketAmountIn: json.mi,
                availableAmountOut: json.aao,
              });
              break;
            default:
              break;
          }
        }
          break;
        case MessageType.INITIALIZATION:
          this.onInit?.();
          break;
        case MessageType.AGGREGATED_ORDER_BOOK_UPDATE: {
          const { ob, S } = json;
          const mapOrderbookItems = (rawItems: typeof ob.a | typeof ob.b) => rawItems.reduce<OrderbookItem[]>((acc, item) => {
            const [
              price,
              amount,
              exchanges,
              vob,
            ] = item;
            return [
              ...acc,
              {
                price,
                amount,
                exchanges,
                vob: vob.map(([side, pairName]) => ({
                  side,
                  pairName,
                })),
              },
            ];
          }, []);
          this.subscriptions[
            SubscriptionType.AGGREGATED_ORDER_BOOK_UPDATES_SUBSCRIBE
          ]?.callback(
            mapOrderbookItems(ob.a),
            mapOrderbookItems(ob.b),
            S,
          );
        }
          break;
        case MessageType.ASSET_PAIRS_CONFIG_UPDATE: {
          const pairs = json;
          const priceUpdates = pairs.u.reduce<Partial<Record<string, AssetPairUpdate>>>((acc, [pairName, minQty, pricePrecision]) => ({
            ...acc,
            [pairName]: {
              minQty,
              pricePrecision,
            },
          }), {});
          this.subscriptions[
            SubscriptionType.ASSET_PAIRS_CONFIG_UPDATES_SUBSCRIBE
          ]?.callback({
            kind: json.k === 'i' ? 'initial' : 'update',
            data: priceUpdates,
          });
        }
          break;
        case MessageType.ADDRESS_UPDATE: {
          const balances = json.b
            ? Object.entries(json.b)
              .reduce<Partial<Record<string, Balance>>>((prev, [asset, assetBalances]) => {
                if (!assetBalances) return prev;
                const [tradable, reserved, contract, wallet, allowance] = assetBalances;
                return {
                  ...prev,
                  [asset]: {
                    tradable, reserved, contract, wallet, allowance,
                  },
                };
              }, {})
            : {};
          switch (json.k) { // message kind
            case 'i': { // initial
              const fullOrders = json.o
                ? json.o.reduce<FullOrder[]>((prev, o) => {
                  const fullOrder = mapFullOrder(o);
                  return [
                    ...prev,
                    fullOrder,
                  ];
                }, [])
                : undefined;

              this.subscriptions[
                SubscriptionType.ADDRESS_UPDATES_SUBSCRIBE
              ]?.callback({
                kind: 'initial',
                orders: fullOrders,
                balances,
              });
            }
              break;
            case 'u': { // update
              let orderUpdate: OrderUpdate | FullOrder | undefined;
              if (json.o) {
                const firstOrder = json.o[0];
                orderUpdate = firstOrder.k === 'full'
                  ? mapFullOrder(firstOrder)
                  : mapOrderUpdate(firstOrder);
              }

              this.subscriptions[
                SubscriptionType.ADDRESS_UPDATES_SUBSCRIBE
              ]?.callback({
                kind: 'update',
                order: orderUpdate,
                balances,
              });
            }
              break;
            default:
              break;
          }
        }
          break;
        case MessageType.BROKER_TRADABLE_ATOMIC_SWAP_ASSETS_BALANCE_UPDATE: {
          const brokerBalances = json.bb.reduce<Partial<Record<string, number>>>((acc, [asset, balance]) => ({
            ...acc,
            [asset]: balance,
          }), {});

          this.subscriptions[
            SubscriptionType.BROKER_TRADABLE_ATOMIC_SWAP_ASSETS_BALANCE_UPDATES_SUBSCRIBE
          ]?.callback(brokerBalances);
        }
          break;
        default:
          break;
      }
    };
  }
}

export * as schemas from './schemas';
export {
  OrionAggregatorWS,
  SubscriptionType,
  UnsubscriptionType,
  MessageType,
};<|MERGE_RESOLUTION|>--- conflicted
+++ resolved
@@ -14,11 +14,7 @@
   SwapInfoByAmountIn, SwapInfoByAmountOut, SwapInfoBase,
   FullOrder, OrderUpdate, AssetPairUpdate, OrderbookItem, Balance, Exchange,
 } from '../../../types';
-<<<<<<< HEAD
-import { isKeyOfObject, isUnknownObject } from '../../../utils';
-=======
 import unsubscriptionDoneSchema from './schemas/unsubscriptionDoneSchema';
->>>>>>> da67332e
 // import errorSchema from './schemas/errorSchema';
 
 const mapFullOrder = (o: z.infer<typeof fullOrderSchema>): FullOrder => ({
@@ -235,11 +231,6 @@
     this.ws.onmessage = (e) => {
       const { data } = e;
       const rawJson: unknown = JSON.parse(data.toString());
-      if (
-        isUnknownObject(rawJson)
-        && isKeyOfObject('T', rawJson)
-        && rawJson.T === 'ud'
-      ) return;
 
       const messageSchema = z.union([
         initMessageSchema,
